Kafka protocol library for Erlang/Elixir
Copyright 2014-2018 Klarna Bank AB (publ)

This product includes software developed by
<<<<<<< HEAD
Klarna AB (https://www.klarna.com)

=== EXTENDED NOTICE 202102 =====================================================

This lib is a fork of upstream repo https://github.com/klarna/kafka_protocol
There is so far no heavy rewrite of original code.
=======
Klarna Bank AB (publ) (https://www.klarna.com)
>>>>>>> 55691224
<|MERGE_RESOLUTION|>--- conflicted
+++ resolved
@@ -2,13 +2,9 @@
 Copyright 2014-2018 Klarna Bank AB (publ)
 
 This product includes software developed by
-<<<<<<< HEAD
-Klarna AB (https://www.klarna.com)
+Klarna Bank AB (publ) (https://www.klarna.com)
 
 === EXTENDED NOTICE 202102 =====================================================
 
-This lib is a fork of upstream repo https://github.com/klarna/kafka_protocol
-There is so far no heavy rewrite of original code.
-=======
-Klarna Bank AB (publ) (https://www.klarna.com)
->>>>>>> 55691224
+This lib includes external contributions.
+There is so far no heavy rewrite of original code.